# Azure AI Agents SDK – C# Samples Tracker

## Overview
- Uses 1DP endpoint with Agent 1.0 OpenAI compatible (/assistants route)

---
Existing SDK Samples: https://github.com/Azure/azure-sdk-for-net/tree/feature/azure-ai-agents-persistent/sdk/ai/Azure.AI.Agents.Persistent

---
This table tracks the current status of code samples for each supported tool in the Azure AI Agents SDK.

---

## Code Sample Status

| Tool               | Sample Description                     | Status          | Notes / Known Issues                          |
|--------------------|-----------------------------------------|-----------------|-----------------------------------------------|
<<<<<<< HEAD
| **Basic Agent**    | Using agent with no tools              | ❌ Doesn't exist|                                               |
| **Bing**           | Using Bing in an agent                 | ⚠️ Exists| Sample updated - get "Bing Search API key is missing" error |
| **File Search**    | Uploading files                        | ✅/⚠️ | Sample updated - **Sync** sample works, **Async** sample crashes on await agentClient.Files.UploadFileAsync() |
=======
| **Basic Agent**    | Using agent with no tools              | ✅ Fully functional and validated|                                               |
| **Bing**           | Using Bing in an agent                 | ⚠️ Exists| Sample updated - works with project connection string, but not with project endpoint |
| **File Search**    | Uploading files                        | ⚠️ Exists| Sample updated - works with project connection string, but not with project endpoint |
>>>>>>> a7ba7581
|                    | Using blob storage (project data assets)| ❌ Doesn't exist|                                               |
|                    | Managing files                         | ❌ Doesn't exist|                                               |
| **Azure AI Search**| Using a knowledge store                | ❌ Doesn't exist|                                               |
| **Fabric**         | Grounding with Fabric data             | ❌ Doesn't exist|                                               |
| **SharePoint**     | Grounding with SharePoint files        | ❌ Doesn't exist|                                               |
| **TripAdvisor**    | Using licensed TripAdvisor data        | ❌ Doesn't exist|                                               |
| **Function Calling**| Calling local functions               | ✅ Fully functional and validated|                                               |
| **Azure Functions**| Calling durable Azure Functions        | ✅ Fully functional and validated|                                               |
| **Logic Apps**     | Calling Logic Apps workflows           | ❌ Doesn't exist|                                               |
| **Code Interpreter**| Using Code Interpreter                | ✅ Fully functional and validated|                                               |
|                    | Supported file types                   | ✅ Fully functional and validated|                                               |
| **OpenAPI**        | Calling external APIs with OpenAPI     | ✅ Fully functional and validated|                                               |
| **Quickstart**     | Agent example showcasing multiple tools| ❌ Doesn't exist|                                               |

---

## ✅ Status Legend

- ❌ **Doesn't exist** – No sample created yet  
- ⚠️ **Exists, but doesn't work** – Sample exists but isn't functional
- ✅ **Exists and works** – Fully functional and validated

---

## 📁 File Placement

- **In-progress samples** go to:  
  `samples/doc-samples/python/azure-ai-agents-sdk/`

---

> Update this file regularly as work progresses. Link samples and add notes when applicable.

---<|MERGE_RESOLUTION|>--- conflicted
+++ resolved
@@ -15,15 +15,9 @@
 
 | Tool               | Sample Description                     | Status          | Notes / Known Issues                          |
 |--------------------|-----------------------------------------|-----------------|-----------------------------------------------|
-<<<<<<< HEAD
 | **Basic Agent**    | Using agent with no tools              | ❌ Doesn't exist|                                               |
 | **Bing**           | Using Bing in an agent                 | ⚠️ Exists| Sample updated - get "Bing Search API key is missing" error |
 | **File Search**    | Uploading files                        | ✅/⚠️ | Sample updated - **Sync** sample works, **Async** sample crashes on await agentClient.Files.UploadFileAsync() |
-=======
-| **Basic Agent**    | Using agent with no tools              | ✅ Fully functional and validated|                                               |
-| **Bing**           | Using Bing in an agent                 | ⚠️ Exists| Sample updated - works with project connection string, but not with project endpoint |
-| **File Search**    | Uploading files                        | ⚠️ Exists| Sample updated - works with project connection string, but not with project endpoint |
->>>>>>> a7ba7581
 |                    | Using blob storage (project data assets)| ❌ Doesn't exist|                                               |
 |                    | Managing files                         | ❌ Doesn't exist|                                               |
 | **Azure AI Search**| Using a knowledge store                | ❌ Doesn't exist|                                               |
